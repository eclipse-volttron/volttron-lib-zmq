import logging
import re

import gevent
import zmq.green as zmq

from volttron.types.auth import PublicCredentials
from volttron.types.auth.auth_service import Authenticator, CredentialsStore, Credentials
from volttron.types.auth.authz_types import Identity
# from volttron.types.auth import Authenticator, CredentialsStore, Credentials
from volttron.server.server_options import ServerOptions
from volttron.decorators import service
from volttron.types import Service

from .credentials_creator import encode_key

_log = logging.getLogger("zap-authenticator")

_dump_re = re.compile(r"([,\\])")
_load_re = re.compile(r"\\(.)|,")


def isregex(obj):
    return len(obj) > 1 and obj[0] == obj[-1] == "/"


def dump_user(*args) -> str:
    return ",".join([_dump_re.sub(r"\\\1", arg) for arg in args])


def load_user(string):
    def sub(match):
        return match.group(1) or "\x00"

    return _load_re.sub(sub, string).split("\x00")


@service
class ZapAuthenticator(Authenticator):
    def __init__(self, *, options: ServerOptions, credentials_store: CredentialsStore):

        self._credentials_store = credentials_store
        self._options = options
        self.zap_socket = zmq.Socket(zmq.Context.instance(), zmq.ROUTER)
        self.zap_socket.bind("inproc://zeromq.zap.01")
        self._authenticated: set[Identity] = set()

        self._zap_greenlet = gevent.spawn(self.zap_loop)

        # TODO: How do we want to do the permisive thing here.
        # if self.allow_any:
        #     _log.warning("insecure permissive authentication enabled")
        # self.read_auth_file()
        # self._read_protected_topics_file()
        # self.core.spawn(watch_file, self.auth_file_path, self.read_auth_file)
        # self.core.spawn(
        #     watch_file,
        #     self._protected_topics_file_path,
        #     self._read_protected_topics_file,
        # )

    def is_authenticated(self, *, identity: Identity) -> bool:
        return identity in self._authenticated

    def authenticate(self, *, credentials: Credentials) -> bool:
        if self._options.auth_enabled:
            if not self._credentials_store.has_identity(credentials.identity):
                # Might be other stuff here to work with.
                return False
        # creds = self._credentials_store.retrieve_credentials(credentials.identity)
        return True

    def zap_loop(self):
        """
        The zap loop is the starting of the authentication process for
        the VOLTTRON zmq message bus.  It talks directly with the low
        level socket so all responses must be byte like objects, in
        this case we are going to send zmq frames across the wire.

        :param sender:
        :param kwargs:
        :return:
        """
        self._is_connected = True
        self._zap_greenlet = gevent.getcurrent()
        sock = self.zap_socket
        time = gevent.core.time
        blocked = {}
        wait_list = []
        timeout = None
        _log.debug("Starting Zap Loop")
        # TODO topic permissions?
        # if self.core.messagebus == "rmq":
        #     # Check the topic permissions of all the connected agents
        #     self._check_rmq_topic_permissions()
        # else:
        #     self._send_protected_update_to_pubsub(self._protected_topics)

        while True:
            events = sock.poll(timeout)
            now = time()
            if events:
                zap = sock.recv_multipart()

                version = zap[2]
                if version != b"1.0":
                    continue
                domain, address, userid, kind = zap[4:8]
                credentials = zap[8:]
                if kind == b"CURVE":
                    credentials[0] = encode_key(credentials[0])
                elif kind not in [b"NULL", b"PLAIN"]:
                    continue
                response = zap[:4]
                domain = domain.decode("utf-8")
                address = address.decode("utf-8")
                kind = kind.decode("utf-8")
                user = self.zap_authenticate(domain, address, credentials[0])
                _log.info(f"AUTH: After authenticate user id: {user}, {userid}")
                if user:
                    _log.info(
                        "authentication success: userid=%r domain=%r, address=%r, "
                        "mechanism=%r, credentials=%r, user=%r",
                        userid,
                        domain,
                        address,
                        kind,
                        credentials[:1],
                        user,
                    )
                    response.extend([b"200", b"SUCCESS", user.encode("utf-8"), b""])
                    sock.send_multipart(response)
                else:
                    userid = str(uuid.uuid4())
                    _log.info(
                        "authentication failure: userid=%r, domain=%r, address=%r, "
                        "mechanism=%r, credentials=%r",
                        userid,
                        domain,
                        address,
                        kind,
                        credentials,
                    )
                    # If in setup mode, add/update auth entry
                    if self._setup_mode:
                        self._update_auth_entry(domain, address, kind, credentials[0], userid)
                        _log.info(
                            "new authentication entry added in setup mode: domain=%r, address=%r, "
                            "mechanism=%r, credentials=%r, user_id=%r",
                            domain,
                            address,
                            kind,
                            credentials[:1],
                            userid,
                        )
                        response.extend([b"200", b"SUCCESS", b"", b""])
                        _log.debug("AUTH response: {}".format(response))
                        sock.send_multipart(response)
                    else:
                        if type(userid) == bytes:
                            userid = userid.decode("utf-8")
                        self._update_auth_pending(domain, address, kind, credentials[0], userid)

                    try:
                        expire, delay = blocked[address]
                    except KeyError:
                        delay = random.random()
                    else:
                        if now >= expire:
                            delay = random.random()
                        else:
                            delay *= 2
                            if delay > 100:
                                delay = 100
                    expire = now + delay
                    bisect.bisect(wait_list, (expire, address, response))
                    blocked[address] = expire, delay
            while wait_list:
                expire, address, response = wait_list[0]
                if now < expire:
                    break
                wait_list.pop(0)
                response.extend([b"400", b"FAIL", b"", b""])
                sock.send_multipart(response)
                try:
                    if now >= blocked[address][0]:
                        blocked.pop(address)
                except KeyError:
                    pass
            timeout = (wait_list[0][0] - now) if wait_list else None

    def zap_authenticate(self, domain: str, address: str, credentials: str) -> str | None:
        """
        Authenticate the zap connection, retrieving the user id from the credential store.

        If successful the return value will be the identity of the connection stored in the
        credential store.

        If NOT successful the return value will be None

        :param domain: filters the config store to a specific domain.
        :type domain: str
        :param address: filters the connection based upon address
        :type address: str
        :param credentials: A zap publickey that should be used to authenticate against.
        :type credentials: str
        :return: Either the identity of a user or None depending on whether authenticated.
        :rtype: str | None
        """

        _log.debug(f"AUTH: domain={domain}, address={address}, credentials={credentials}")

        matched_credential = self._credentials_store.retrieve_credentials(publickey=credentials,
                                                                          domain=domain,
                                                                          address=address)

        if matched_credential:
<<<<<<< HEAD
            return matched_credential.identity

=======
            # return dump_user(list(matched_credential.to_dict().values()))
            return ", ".join(list(matched_credential.to_dict().values()))
>>>>>>> 680d5121

        # for entry in self.auth_entries:
        #     if entry.match(domain, address, mechanism, credentials):
        #         return entry.user_id or dump_user(domain, address, mechanism, *credentials[:1])
        # if mechanism == "NULL" and address.startswith("localhost:"):
        #     parts = address.split(":")[1:]
        #     if len(parts) > 2:
        #         pid = int(parts[2])
        #         agent_uuid = self.aip.agent_uuid_from_pid(pid)
        #         if agent_uuid:
        #             return dump_user(domain, address, "AGENT", agent_uuid)
        #     uid = int(parts[0])
        #     if uid == os.getuid():
        #         return dump_user(domain, address, mechanism, *credentials[:1])
        # TODO: Do we have an allow_any?
        # if self.allow_any:
        #     return dump_user(domain, address, mechanism, *credentials[:1])<|MERGE_RESOLUTION|>--- conflicted
+++ resolved
@@ -215,13 +215,7 @@
                                                                           address=address)
 
         if matched_credential:
-<<<<<<< HEAD
             return matched_credential.identity
-
-=======
-            # return dump_user(list(matched_credential.to_dict().values()))
-            return ", ".join(list(matched_credential.to_dict().values()))
->>>>>>> 680d5121
 
         # for entry in self.auth_entries:
         #     if entry.match(domain, address, mechanism, credentials):
